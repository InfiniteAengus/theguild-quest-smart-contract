// SPDX-License-Identifier: GNU AGPLv3
pragma solidity ^0.8.0;

interface ITierManager {
<<<<<<< HEAD
    function checkTierUpgrade(uint32[5] memory tierCounts) external returns (bool);
    function getTokenURI(uint8 tier) external view returns (string memory tokenURI);
=======
    function checkTierUpgrade(uint32[5] memory tierCounts, address account, uint8 tier) external returns (bool);
    function getTokenURI(uint32 tokenId) external view returns (string memory);
>>>>>>> 048a3d26
}<|MERGE_RESOLUTION|>--- conflicted
+++ resolved
@@ -2,11 +2,6 @@
 pragma solidity ^0.8.0;
 
 interface ITierManager {
-<<<<<<< HEAD
-    function checkTierUpgrade(uint32[5] memory tierCounts) external returns (bool);
-    function getTokenURI(uint8 tier) external view returns (string memory tokenURI);
-=======
     function checkTierUpgrade(uint32[5] memory tierCounts, address account, uint8 tier) external returns (bool);
     function getTokenURI(uint32 tokenId) external view returns (string memory);
->>>>>>> 048a3d26
 }