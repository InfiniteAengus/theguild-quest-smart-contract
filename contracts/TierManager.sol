--- conflicted
+++ resolved
@@ -20,10 +20,6 @@
     address public xpToken;
     mapping(uint256 => TierParamaters) public tierUpConditions;
     mapping(uint256 => uint256) public transferLimits;
-<<<<<<< HEAD
-    mapping(uint32 => string) public tokenURI;
-=======
->>>>>>> 7fbf538e
 
     modifier onlyMagistrate() {
         require(msg.sender == magistrate, "only magistrate");
@@ -81,20 +77,6 @@
         return true;
     }
 
-<<<<<<< HEAD
-    function setTokenURI(
-        uint8 tier,
-        string memory _tokenURI
-    ) public onlyMagistrate {
-        tokenURI[tier] = _tokenURI;
-    }
-
-    function getTokenURI(uint32 tier) public view returns (string memory) {
-        return tokenURI[tier];
-    }
-
-=======
->>>>>>> 7fbf538e
     function checkTierUpgrade(
         uint32[5] memory tierCounts,
         address account,
