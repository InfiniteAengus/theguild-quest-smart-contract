//SPDX-License-Identifier: GNU AGPLv3
pragma solidity ^0.8.0;

import { IEscrow } from "./interfaces/Quests/IEscrow.sol";
import { IRewarder } from "./interfaces/IRewarder.sol";
import { Clones } from "@openzeppelin/contracts/proxy/Clones.sol";
import { IQuest } from "./interfaces/Quests/IQuest.sol";
import { ITavern } from "./interfaces/Quests/ITavern.sol";
import "@openzeppelin/contracts/interfaces/IERC20.sol";
import "@openzeppelin/contracts/token/ERC20/utils/SafeERC20.sol";

/**
 * @title Quest Implementation
 * @notice Controls the quest flow
 * @author @cosmodude
 * @dev Implementation contract, instances are created as ERC1167 clones 
 */

contract Quest is IQuest {
    using SafeERC20 for IERC20;

    // state variables
    bool public initialized;
    bool public started;
    bool public submitted;
    bool public extended;
    bool public beingDisputed;
    bool public finished;
    bool public rewarded;
    bool public withToken;

    address public escrowImplementation; // native or with token
    uint32 public seekerId;
    uint32 public solverId;
    address public mediator;
    string public infoURI;

    address public token;
    
    uint256 public paymentAmount;
    uint256 public rewardTime;
    
    ITavern private tavern;

    address private escrow;
    
    modifier onlySeeker() {
        require(tavern.ownerOf(seekerId) == msg.sender, "only Seeker");
        _;
    }

    modifier onlySolver() {
        require(tavern.ownerOf(solverId) == msg.sender, "only Solver");
        _;
    }

    modifier onlyMediator() {
        require(msg.sender == mediator, "only mediator");
        _;
    }

    function initialize(
        uint32 _seekerNftId,
        uint32 _solverNftId,
        uint256 _paymentAmount,
        string memory _infoURI,
        address _escrowImplementation,
        address _token
    ) external {
        tavern = ITavern(msg.sender);
        require(!initialized, "Already Initialized");
        initialized = true;

        token = _token;
        escrowImplementation = _escrowImplementation;

        seekerId = _seekerNftId;
        solverId = _solverNftId;

        paymentAmount = _paymentAmount;

        infoURI = _infoURI;

    }

    function startQuest() external payable onlySeeker {
        require(initialized, "not initialized");
        require(!started, "already started");

        started = true;
        escrow = Clones.clone(escrowImplementation);

        if(token == address(0)){
            IEscrow(escrow).initialize{value: msg.value}(
                token, 
                seekerId,
                solverId, 
                paymentAmount
            );
        } else {
            (uint256 platformTax, uint256 referralTax) = IRewarder(getRewarder()).calculateSeekerTax(paymentAmount);

            IERC20(token).transferFrom(msg.sender, escrow, paymentAmount + platformTax + referralTax);
            IEscrow(escrow).initialize(
                token, 
                seekerId,
                solverId,
                paymentAmount
            );
        }

        mediator = tavern.mediator();
    }

    /**
     * @dev ERC20 Tokens should be approved on rewarder
     */
    function startDispute() external payable onlySeeker {
        require(started, "quest not started");
        require(!beingDisputed, "Dispute started before");
        beingDisputed = true;
<<<<<<< HEAD
=======
        mediator = tavern.mediator();
        if (token == address(0)){
            IEscrow(escrow).proccessStartDispute{value: msg.value}();
        }
        else{
            require(msg.value == 0 , "Native token sent");
            IEscrow(escrow).proccessStartDispute{value: 0}();
        }
>>>>>>> 38a690f8
    }

    function resolveDispute(
        uint8 solverShare
    ) external onlyMediator {
        require(beingDisputed, "Dispute not started");
        require(!rewarded, "Rewarded before");
        require(solverShare <= 100, "Share can't be more than 100");
        rewarded = true;
        IEscrow(escrow).proccessResolution(solverShare);  
    }

    function finishQuest() external onlySolver {
        // might be changed
        require(started, "quest not started");

        finished = true;
        rewardTime = block.timestamp + tavern.reviewPeriod(); // arbitrary time
    }

    function extend() external onlySeeker {
        require(finished, "Quest not finished");
        require(!extended, "Was extended before");
        require(!rewarded, "Was rewarded before");
        extended = true;
        rewardTime += tavern.reviewPeriod();
    }

    function receiveReward() external onlySolver {
        require(finished, "Quest not finished");
        require(!rewarded, "Rewarded before");
        require(!beingDisputed, "Is under dispute");
        require(rewardTime <= block.timestamp, "Not reward time yet");
        rewarded = true;
        IEscrow(escrow).proccessPayment();
    }

    function getRewarder() public view returns (address) {
        return tavern.getRewarder();
    }
}<|MERGE_RESOLUTION|>--- conflicted
+++ resolved
@@ -119,8 +119,6 @@
         require(started, "quest not started");
         require(!beingDisputed, "Dispute started before");
         beingDisputed = true;
-<<<<<<< HEAD
-=======
         mediator = tavern.mediator();
         if (token == address(0)){
             IEscrow(escrow).proccessStartDispute{value: msg.value}();
@@ -129,7 +127,6 @@
             require(msg.value == 0 , "Native token sent");
             IEscrow(escrow).proccessStartDispute{value: 0}();
         }
->>>>>>> 38a690f8
     }
 
     function resolveDispute(
