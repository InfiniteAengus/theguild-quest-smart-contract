import { HardhatUserConfig } from "hardhat/config";
import "@nomicfoundation/hardhat-toolbox";
import "@nomicfoundation/hardhat-verify";
import { load } from "ts-dotenv";

const env = load({
    INFURA_API_KEY: String,
    INFURA_SECRET_KEY: String,
    DEV_WALLET_PRIVATE_KEY: String,
    ETHERSCAN_API_KEY: String,
    GUILD_MASTER_KEY: String,
<<<<<<< HEAD
=======
    INFURA_RPC_URL_AVAX: String
>>>>>>> f928b890
});

// To enable forking, turn one of these booleans on, and then run your tasks/scripts using ``--network hardhat``
// For more information go to the hardhat guide
// https://hardhat.org/hardhat-network/
// https://hardhat.org/guides/mainnet-forking.html
const FORK_FUJI = false;
const FORK_MAINNET = false;
const forkingData = FORK_FUJI
    ? {
          url: "https://api.avax-test.network/ext/bc/C/rpc",
      }
    : FORK_MAINNET
    ? {
          url: "https://api.avax.network/ext/bc/C/rpc",
      }
    : undefined;

const config: HardhatUserConfig = {
    solidity: {
        compilers: [
            {
                version: "0.8.17",
            },
            {
                version: "0.8.20",
            },
        ],
    },
    mocha: {
        timeout: 100000000,
    },

    networks: {
        sepolia: {
            url: `https://sepolia.infura.io/v3/${env.INFURA_API_KEY}`,
            accounts: [env.DEV_WALLET_PRIVATE_KEY],
        },
        // mainnet: {
        //   url: `https://mainnet.infura.io/v3/${env.INFURA_API_KEY}`,
        //   accounts: [env.WALLET_PRIVATE_KEY]
        // },
        spicy: {
            url: `https://spicy-rpc.chiliz.com/`,
            accounts: [env.DEV_WALLET_PRIVATE_KEY],
        },
        // chiliz: {
        //   url: "https://rpc.ankr.com/chiliz",
        //   accounts: [env.WALLET_PRIVATE_KEY],
        //   chainId: 88888
        // },
        fuji: {
            url: "https://api.avax-test.network/ext/bc/C/rpc",
            accounts: [env.DEV_WALLET_PRIVATE_KEY, env.GUILD_MASTER_KEY],
            chainId: 43113,
            gasPrice: 35000000000,
        },
        avalanche:{
          url: env.INFURA_RPC_URL_AVAX,
          accounts: [env.GUILD_MASTER_KEY],
          chainId: 43114,
          gasPrice: 35000000000
        },
        hardhat: {
            gasPrice: 225000000000,
            chainId: !forkingData ? 43112 : undefined, //Only specify a chainId if we are not forking
            forking: forkingData,
            accounts: {
                mnemonic:
                    "test test test test test test test test test test test junk",
                accountsBalance: "10000000000000000000000000", // Set a higher default balance
            },
        },
    },

    etherscan: {
        apiKey: {
            sepolia: env.ETHERSCAN_API_KEY,
            spicy: env.ETHERSCAN_API_KEY,
            snowtrace: "snowtrace",
            fuji: "snowtrace",
            avalanche: "snowtrace",
        },

        customChains: [
            {
                network: "spicy",
                chainId: 88882,
                urls: {
                    apiURL: "",
                    browserURL: "http://spicy-explorer.chiliz.com/",
                },
            },
            {
                network: "fuji",
                chainId: 43113,
                urls: {
                    apiURL: "https://api.routescan.io/v2/network/testnet/evm/43113/etherscan",
                    browserURL: "https://avalanche.testnet.routescan.io",
                },
            },
            {
                network: "avalanche",
                chainId: 43114,
                urls: {
                    apiURL: "https://api.routescan.io/v2/network/testnet/evm/43114/etherscan",
                    browserURL: "https://avalanche.routescan.io",
                },
            },
        ],
    },
};

export default config;<|MERGE_RESOLUTION|>--- conflicted
+++ resolved
@@ -9,10 +9,7 @@
     DEV_WALLET_PRIVATE_KEY: String,
     ETHERSCAN_API_KEY: String,
     GUILD_MASTER_KEY: String,
-<<<<<<< HEAD
-=======
     INFURA_RPC_URL_AVAX: String
->>>>>>> f928b890
 });
 
 // To enable forking, turn one of these booleans on, and then run your tasks/scripts using ``--network hardhat``
